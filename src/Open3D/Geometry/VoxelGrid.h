--- conflicted
+++ resolved
@@ -85,6 +85,7 @@
     /// \brief Copy Constructor.
     VoxelGrid(const VoxelGrid &src_voxel_grid);
     ~VoxelGrid() override {}
+
     VoxelGrid &Clear() override;
     bool IsEmpty() const override;
     Eigen::Vector3d GetMinBound() const override;
@@ -138,35 +139,27 @@
 
     /// Remove all voxels from the VoxelGrid where none of the boundary points
     /// of the voxel projects to depth value that is smaller, or equal than the
-<<<<<<< HEAD
-    /// projected depth of the boundary point. The point is not carved if none
-    /// of the boundary points of the voxel projects to a valid image location.
-    ///
-    /// \param depth_map Depth map (Image) used for VoxelGrid carving.
-    /// \param camera_params Input Camera Parameters.
-=======
     /// projected depth of the boundary point. If keep_voxels_outside_image is
     /// true then voxels are only carved if all boundary points project to a
     /// valid image location.
->>>>>>> 304fc18b
+    ///
+    /// \param depth_map Depth map (Image) used for VoxelGrid carving.
+    /// \param camera_params Input Camera Parameters.
+    /// \param keep_voxels_outside_image Project all voxels to a valid location.
     VoxelGrid &CarveDepthMap(
             const Image &depth_map,
             const camera::PinholeCameraParameters &camera_parameter,
             bool keep_voxels_outside_image);
 
     /// Remove all voxels from the VoxelGrid where none of the boundary points
-<<<<<<< HEAD
-    /// of the voxel projects to a valid mask pixel (pixel value > 0). The point
-    /// is not carved if none of the boundary points of the voxel projects to a
-    /// valid image location.
-    ///
-    /// \param silhouette_mask Silhouette mask (Image) used for VoxelGrid
-    /// carving. \param camera_params Input Camera Parameters.
-=======
     /// of the voxel projects to a valid mask pixel (pixel value > 0). If
     /// keep_voxels_outside_image is true then voxels are only carved if
     /// all boundary points project to a valid image location.
->>>>>>> 304fc18b
+    ///
+    /// \param silhouette_mask Silhouette mask (Image) used for VoxelGrid
+    /// carving.
+    /// \param camera_parameter Input Camera Parameters.
+    /// \param keep_voxels_outside_image Project all voxels to a valid location.
     VoxelGrid &CarveSilhouette(
             const Image &silhouette_mask,
             const camera::PinholeCameraParameters &camera_parameter,
