--- conflicted
+++ resolved
@@ -125,13 +125,9 @@
     fi
   # make -j brings 'virtual memory exhausted: Cannot allocate memory' message
   # this is presumably due to limited memory space of travis-ci
-<<<<<<< HEAD
-  - make install -j$(nproc)
-  - ./bin/unitTests
-=======
   # also set the time limit to 30 mins, this is a fix to issue #557
   - travis_wait 30 make install -j$(nproc)
->>>>>>> 5dcae5d4
+  - ./bin/unitTests
   - python -V
   # The following script has issues on SHARED = "ON"
   # - if [ "$SHARED" == "OFF" ]; then
